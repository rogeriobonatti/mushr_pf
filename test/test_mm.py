# Testing Code for MotionModel.py
# Matt Schmittle
# DO NOT EDIT

import math
import unittest
from threading import Lock

import matplotlib.pyplot as plt
import numpy as np

<<<<<<< HEAD
from motion_model import KinematicMotionModel

pf_path = os.path.abspath(
    os.path.join(os.path.dirname(__file__), "../src"),
)
sys.path.append(pf_path)
=======
from mushr_pf.motion_model import KinematicMotionModel
>>>>>>> f76da33d

# Radius to count particles around ground truth
RADIUS = 0.25
SHOW_PLOT = False


def euclidean_distance(a, b):
    return math.sqrt((a[0] - b[0]) ** 2 + (a[1] - b[1]) ** 2)


def model_error(model_particles, true_pose):
    r_disc = []
    for particle in model_particles:
        distance = euclidean_distance(true_pose, particle)
        if distance <= RADIUS:
            r_disc.append(distance)
    return len(r_disc)


class TestMotionModel(unittest.TestCase):
    def __init__(self, *args, **kwargs):
        super(TestMotionModel, self).__init__(*args, **kwargs)

        self.num_particles = 100
        self.ctrls = [[1.0, 0.34, 0.1], [3.0, 0.4, 0.5], [3.0, 0.4, 0.5]]
        self.truths = [
            [0.09937757, 0.0033936, 0.10634897],
            [0.76003705, 0.99738116, 1.86917909],
            [0.7661687, 0.97692261, 1.85254576],
        ]

    def mm_1(self, mm):
        mm.apply_motion_model(mm.particles, self.ctrls[0])
        return model_error(mm.particles, self.truths[0])

    def mm_2(self, mm):
        mm.apply_motion_model(mm.particles, self.ctrls[1])
        return model_error(mm.particles, self.truths[1])

    def mm_3(self, mm):
        mm.apply_motion_model(mm.particles, self.ctrls[2])
        return model_error(mm.particles, self.truths[2])

    def test_motion_model(self):
        counts = [[] for _ in range(3)]
        mms = [self.mm_1, self.mm_2, self.mm_3]

        # 99 tests. Hint: set me to 100 to have insight on the question about resampling
        for i in range(0, 99):
            start_particles = np.zeros((self.num_particles, 3))
            # Instatiate Your Motion Model
            motion_model = self.new_mm(start_particles)
            # Apply 3 different controls
            counts[i % 3].append(mms[i % 3](motion_model))

        self.assertTrue(np.mean(counts[0]) > 90)
        self.assertTrue(
            np.mean(counts[1]) > 15,
            msg="Mean: %.3f There was a bug in the source code, the particle filter is functional,"
            "but the RADIUS is either too small, or the parameters chosen are way too"
            "large (even though the PF is really good)." % np.mean(counts[1]),
        )
        self.assertTrue(
            np.mean(counts[2]) > 10,
            msg="Mean: %f There was a bug in the source code, the particle filter is functional,"
            "but the RADIUS is either too small, or the parameters chosen are way too"
            "large (even though the PF is really good)." % np.mean(counts[2]),
        )

        if SHOW_PLOT:
            for i in range(3):
                # Plot
                plt.figure()
                arrow_thickness = 0.03
                plt.xlabel("x")
                plt.ylabel("y")
                plt.ylim(bottom=-0.1)
                plt.xlim(left=-0.1)
                plt.ylim(top=1.5)

                start_particles = np.zeros((self.num_particles, 3))
                mm = self.new_mm(start_particles)
                mms[i](mm)
                plt.quiver(
                    mm.particles[:, 0],
                    mm.particles[:, 1],
                    arrow_thickness * np.cos(mm.particles[:, 2]),
                    arrow_thickness * np.sin(mm.particles[:, 2]),
                    color="b",
                )

                # Plot start
                delta = 0
                dx = arrow_thickness * math.cos(delta)
                dy = arrow_thickness * math.sin(delta)
                plt.quiver(0, 0, dx, dy, color="r")

                # Plot finish ground truth
                dx = arrow_thickness * math.cos(self.truths[i][2])
                dy = arrow_thickness * math.sin(self.truths[i][2])
                plt.quiver(self.truths[i][0], self.truths[i][1], dx, dy, color="g")

                # Plot radius of acceptance around ground truth
                ax = plt.gca()
                ax.add_artist(
                    plt.Circle(self.truths[i][:2], RADIUS, color="g", fill=False)
                )
            plt.show()

    def new_mm(self, start_particles):
        state_lock = Lock()
        # Instatiate Your Motion Model
        mm = KinematicMotionModel(
            "/fake_topic1",
            "/fake_topic2",
            0.0,
            4350,
            0.5,
            -1.2135,
            0.33,
            start_particles,
            state_lock,
        )
        return mm


if __name__ == "__main__":
    unittest.main()<|MERGE_RESOLUTION|>--- conflicted
+++ resolved
@@ -9,16 +9,7 @@
 import matplotlib.pyplot as plt
 import numpy as np
 
-<<<<<<< HEAD
 from motion_model import KinematicMotionModel
-
-pf_path = os.path.abspath(
-    os.path.join(os.path.dirname(__file__), "../src"),
-)
-sys.path.append(pf_path)
-=======
-from mushr_pf.motion_model import KinematicMotionModel
->>>>>>> f76da33d
 
 # Radius to count particles around ground truth
 RADIUS = 0.25
